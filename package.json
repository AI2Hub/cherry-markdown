--- conflicted
+++ resolved
@@ -102,12 +102,8 @@
     "gulp-iconfont": "^11.0.0",
     "gulp-rename": "^2.0.0",
     "jest": "^27.5.1",
-<<<<<<< HEAD
     "node-sass": "^7.0.0",
-=======
     "jest-diff": "^27.5.1",
-    "node-sass": "^6.0.1",
->>>>>>> fdb1ec7b
     "npm-run-all": "^4.1.5",
     "prettier": "2.2.1",
     "rimraf": "^3.0.2",
