@font-face {
  font-family: "ch-icon";
  src: url('./fonts/ch-icon.eot');
  src: url('./fonts/ch-icon.eot?#iefix') format('eot'),
    url('./fonts/ch-icon.woff2') format('woff2'),
    url('./fonts/ch-icon.woff') format('woff'),
    url('./fonts/ch-icon.ttf') format('truetype'),
    url('./fonts/ch-icon.svg#ch-icon') format('svg');
  font-weight: normal;
  font-style: normal;
}

.ch-icon:before {
  display: inline-block;
  font-family: "ch-icon";
  font-style: normal;
  font-weight: normal;
  //line-height: 1;
  -webkit-font-smoothing: antialiased;
  -moz-osx-font-smoothing: grayscale;
}

<<<<<<< HEAD
=======
.ch-icon-danger:before { content: "\EA68" }
.ch-icon-info:before { content: "\EA69" }
.ch-icon-primary:before { content: "\EA6A" }
>>>>>>> 4be5d37d
.ch-icon-list:before { content: "\EA03" }
.ch-icon-check:before { content: "\EA04" }
.ch-icon-square:before { content: "\EA09" }
.ch-icon-bold:before { content: "\EA0A" }
.ch-icon-code:before { content: "\EA0B" }
.ch-icon-color:before { content: "\EA0C" }
.ch-icon-header:before { content: "\EA0D" }
.ch-icon-image:before { content: "\EA0E" }
.ch-icon-italic:before { content: "\EA0F" }
.ch-icon-link:before { content: "\EA10" }
.ch-icon-ol:before { content: "\EA11" }
.ch-icon-size:before { content: "\EA12" }
.ch-icon-strike:before { content: "\EA13" }
.ch-icon-table:before { content: "\EA14" }
.ch-icon-ul:before { content: "\EA15" }
.ch-icon-underline:before { content: "\EA16" }
.ch-icon-word:before { content: "\EA17" }
.ch-icon-blockquote:before { content: "\EA18" }
.ch-icon-font:before { content: "\EA19" }
.ch-icon-insertClass:before { content: "\EA1F" }
.ch-icon-insertFlow:before { content: "\EA20" }
.ch-icon-insertFormula:before { content: "\EA21" }
.ch-icon-insertGantt:before { content: "\EA22" }
.ch-icon-insertGraph:before { content: "\EA23" }
.ch-icon-insertPie:before { content: "\EA24" }
.ch-icon-insertSeq:before { content: "\EA25" }
.ch-icon-insertState:before { content: "\EA26" }
.ch-icon-line:before { content: "\EA27" }
.ch-icon-preview:before { content: "\EA28" }
.ch-icon-previewClose:before { content: "\EA29" }
.ch-icon-toc:before { content: "\EA2A" }
.ch-icon-sub:before { content: "\EA2D" }
.ch-icon-sup:before { content: "\EA2E" }
.ch-icon-h1:before { content: "\EA2F" }
.ch-icon-h2:before { content: "\EA30" }
.ch-icon-h3:before { content: "\EA31" }
.ch-icon-h4:before { content: "\EA32" }
.ch-icon-h5:before { content: "\EA33" }
.ch-icon-h6:before { content: "\EA34" }
.ch-icon-video:before { content: "\EA35" }
.ch-icon-insert:before { content: "\EA36" }
.ch-icon-little_table:before { content: "\EA37" }
.ch-icon-pdf:before { content: "\EA38" }
.ch-icon-checklist:before { content: "\EA39" }
.ch-icon-close:before { content: "\EA40" }
.ch-icon-fullscreen:before { content: "\EA41" }
.ch-icon-minscreen:before { content: "\EA42" }
.ch-icon-insertChart:before { content: "\EA43" }
.ch-icon-question:before { content: "\EA44" }
.ch-icon-settings:before { content: "\EA45" }
.ch-icon-ok:before { content: "\EA46" }
.ch-icon-br:before { content: "\EA47" }
.ch-icon-normal:before { content: "\EA48" }
.ch-icon-undo:before { content: "\EA49" }
.ch-icon-redo:before { content: "\EA50" }
.ch-icon-copy:before { content: "\EA51" }
.ch-icon-phone:before { content: "\EA52" }
.ch-icon-cherry-table-delete:before { content: "\EA53" }
.ch-icon-cherry-table-insert-bottom:before { content: "\EA54" }
.ch-icon-cherry-table-insert-left:before { content: "\EA55" }
.ch-icon-cherry-table-insert-right:before { content: "\EA56" }
.ch-icon-cherry-table-insert-top:before { content: "\EA57" }
.ch-icon-sort-s:before { content: "\EA58" }
.ch-icon-pinyin:before { content: "\EA59" }
.ch-icon-create:before { content: "\EA5A" }
.ch-icon-download:before { content: "\EA5B" }
.ch-icon-edit:before { content: "\EA5C" }
.ch-icon-export:before { content: "\EA5D" }
.ch-icon-folder-open:before { content: "\EA5E" }
.ch-icon-folder:before { content: "\EA5F" }
.ch-icon-help:before { content: "\EA60" }
.ch-icon-pen-fill:before { content: "\EA61" }
.ch-icon-pen:before { content: "\EA62" }
.ch-icon-search:before { content: "\EA63" }
.ch-icon-tips:before { content: "\EA64" }
<<<<<<< HEAD
.ch-icon-warn:before { content: "\EA65" }
=======
.ch-icon-warn:before { content: "\EA65" }
.ch-icon-mistake:before { content: "\EA66" }
.ch-icon-success:before { content: "\EA67" }
.ch-icon-warning:before { content: "\EA6B" }
>>>>>>> 4be5d37d
<|MERGE_RESOLUTION|>--- conflicted
+++ resolved
@@ -20,12 +20,9 @@
   -moz-osx-font-smoothing: grayscale;
 }
 
-<<<<<<< HEAD
-=======
 .ch-icon-danger:before { content: "\EA68" }
 .ch-icon-info:before { content: "\EA69" }
 .ch-icon-primary:before { content: "\EA6A" }
->>>>>>> 4be5d37d
 .ch-icon-list:before { content: "\EA03" }
 .ch-icon-check:before { content: "\EA04" }
 .ch-icon-square:before { content: "\EA09" }
@@ -101,11 +98,7 @@
 .ch-icon-pen:before { content: "\EA62" }
 .ch-icon-search:before { content: "\EA63" }
 .ch-icon-tips:before { content: "\EA64" }
-<<<<<<< HEAD
-.ch-icon-warn:before { content: "\EA65" }
-=======
 .ch-icon-warn:before { content: "\EA65" }
 .ch-icon-mistake:before { content: "\EA66" }
 .ch-icon-success:before { content: "\EA67" }
-.ch-icon-warning:before { content: "\EA6B" }
->>>>>>> 4be5d37d
+.ch-icon-warning:before { content: "\EA6B" }