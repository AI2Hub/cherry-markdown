@font-face {
  font-family: "ch-icon";
  src: url('./fonts/ch-icon.eot');
  src: url('./fonts/ch-icon.eot?#iefix') format('eot'),
    url('./fonts/ch-icon.woff2') format('woff2'),
    url('./fonts/ch-icon.woff') format('woff'),
    url('./fonts/ch-icon.ttf') format('truetype'),
    url('./fonts/ch-icon.svg#ch-icon') format('svg');
  font-weight: normal;
  font-style: normal;
}

.ch-icon:before {
  display: inline-block;
  font-family: "ch-icon";
  font-style: normal;
  font-weight: normal;
  //line-height: 1;
  -webkit-font-smoothing: antialiased;
  -moz-osx-font-smoothing: grayscale;
}

<<<<<<< HEAD
.ch-icon-pinyin:before { content: "\EA59" }
=======
>>>>>>> 0ca577f5
.ch-icon-list:before { content: "\EA03" }
.ch-icon-check:before { content: "\EA04" }
.ch-icon-square:before { content: "\EA09" }
.ch-icon-bold:before { content: "\EA0A" }
.ch-icon-code:before { content: "\EA0B" }
.ch-icon-color:before { content: "\EA0C" }
.ch-icon-header:before { content: "\EA0D" }
.ch-icon-image:before { content: "\EA0E" }
.ch-icon-italic:before { content: "\EA0F" }
.ch-icon-link:before { content: "\EA10" }
.ch-icon-ol:before { content: "\EA11" }
.ch-icon-size:before { content: "\EA12" }
.ch-icon-strike:before { content: "\EA13" }
.ch-icon-table:before { content: "\EA14" }
.ch-icon-ul:before { content: "\EA15" }
.ch-icon-underline:before { content: "\EA16" }
.ch-icon-word:before { content: "\EA17" }
.ch-icon-blockquote:before { content: "\EA18" }
.ch-icon-font:before { content: "\EA19" }
.ch-icon-insertClass:before { content: "\EA1F" }
.ch-icon-insertFlow:before { content: "\EA20" }
.ch-icon-insertFormula:before { content: "\EA21" }
.ch-icon-insertGantt:before { content: "\EA22" }
.ch-icon-insertGraph:before { content: "\EA23" }
.ch-icon-insertPie:before { content: "\EA24" }
.ch-icon-insertSeq:before { content: "\EA25" }
.ch-icon-insertState:before { content: "\EA26" }
.ch-icon-line:before { content: "\EA27" }
.ch-icon-preview:before { content: "\EA28" }
.ch-icon-previewClose:before { content: "\EA29" }
.ch-icon-toc:before { content: "\EA2A" }
.ch-icon-sub:before { content: "\EA2D" }
.ch-icon-sup:before { content: "\EA2E" }
.ch-icon-h1:before { content: "\EA2F" }
.ch-icon-h2:before { content: "\EA30" }
.ch-icon-h3:before { content: "\EA31" }
.ch-icon-h4:before { content: "\EA32" }
.ch-icon-h5:before { content: "\EA33" }
.ch-icon-h6:before { content: "\EA34" }
.ch-icon-video:before { content: "\EA35" }
.ch-icon-insert:before { content: "\EA36" }
.ch-icon-little_table:before { content: "\EA37" }
.ch-icon-pdf:before { content: "\EA38" }
.ch-icon-checklist:before { content: "\EA39" }
.ch-icon-close:before { content: "\EA40" }
.ch-icon-fullscreen:before { content: "\EA41" }
.ch-icon-minscreen:before { content: "\EA42" }
.ch-icon-insertChart:before { content: "\EA43" }
.ch-icon-question:before { content: "\EA44" }
.ch-icon-settings:before { content: "\EA45" }
.ch-icon-ok:before { content: "\EA46" }
.ch-icon-br:before { content: "\EA47" }
.ch-icon-normal:before { content: "\EA48" }
.ch-icon-undo:before { content: "\EA49" }
.ch-icon-redo:before { content: "\EA50" }
.ch-icon-copy:before { content: "\EA51" }
.ch-icon-phone:before { content: "\EA52" }
.ch-icon-cherry-table-delete:before { content: "\EA53" }
.ch-icon-cherry-table-insert-bottom:before { content: "\EA54" }
.ch-icon-cherry-table-insert-left:before { content: "\EA55" }
.ch-icon-cherry-table-insert-right:before { content: "\EA56" }
.ch-icon-cherry-table-insert-top:before { content: "\EA57" }
<<<<<<< HEAD
.ch-icon-sort-s:before { content: "\EA58" }
=======
.ch-icon-sort-s:before { content: "\EA58" }
>>>>>>> 0ca577f5
<|MERGE_RESOLUTION|>--- conflicted
+++ resolved
@@ -20,10 +20,6 @@
   -moz-osx-font-smoothing: grayscale;
 }
 
-<<<<<<< HEAD
-.ch-icon-pinyin:before { content: "\EA59" }
-=======
->>>>>>> 0ca577f5
 .ch-icon-list:before { content: "\EA03" }
 .ch-icon-check:before { content: "\EA04" }
 .ch-icon-square:before { content: "\EA09" }
@@ -86,8 +82,4 @@
 .ch-icon-cherry-table-insert-left:before { content: "\EA55" }
 .ch-icon-cherry-table-insert-right:before { content: "\EA56" }
 .ch-icon-cherry-table-insert-top:before { content: "\EA57" }
-<<<<<<< HEAD
-.ch-icon-sort-s:before { content: "\EA58" }
-=======
-.ch-icon-sort-s:before { content: "\EA58" }
->>>>>>> 0ca577f5
+.ch-icon-sort-s:before { content: "\EA58" }